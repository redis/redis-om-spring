package com.redis.om.spring;

<<<<<<< HEAD
import com.redis.om.spring.annotations.document.fixtures.Company;
import com.redis.om.spring.annotations.document.fixtures.CompanyRepository;
=======
import static org.assertj.core.api.Assertions.assertThat;
import static org.junit.jupiter.api.Assertions.assertAll;
import static org.junit.jupiter.api.Assertions.assertEquals;

import java.time.LocalDate;
import java.util.List;
import java.util.Set;

>>>>>>> 0e07bc38
import org.junit.jupiter.api.BeforeEach;
import org.junit.jupiter.api.Test;
import org.springframework.beans.factory.annotation.Autowired;
import org.springframework.data.geo.Point;

<<<<<<< HEAD
import java.time.LocalDate;
import java.util.List;

import static org.assertj.core.api.Assertions.assertThat;
import static org.junit.jupiter.api.Assertions.assertAll;
import static org.junit.jupiter.api.Assertions.assertEquals;
=======
import com.redis.om.spring.annotations.document.fixtures.Company;
import com.redis.om.spring.annotations.document.fixtures.CompanyMeta;
import com.redis.om.spring.annotations.document.fixtures.CompanyRepository;
>>>>>>> 0e07bc38

class RedisJSONKeyValueAdapterTest extends AbstractBaseDocumentTest {
  @Autowired
  RedisJSONKeyValueAdapter adapter;

  @Autowired
  CompanyRepository repository;

  Company redis;
  Company microsoft;

  @BeforeEach
  void createData() {
    repository.deleteAll();
    
    redis = Company.of("RedisInc", 2011, LocalDate.of(2021, 5, 1), new Point(-122.066540, 37.377690), "stack@redis.com");
    redis.setMetaList(Set.of(CompanyMeta.of("Redis", 100, Set.of("RedisTag"))));
    
    microsoft = Company.of("Microsoft", 1975, LocalDate.of(2022, 8, 15), new Point(-122.124500, 47.640160), "research@microsoft.com");
    microsoft.setMetaList(Set.of(CompanyMeta.of("MS", 50, Set.of("MsTag"))));
    
    repository.saveAll(List.of(redis, microsoft));
  }

  @Test
  void testGetAllOf() {
    assertEquals(2, repository.count());
    Iterable<Company> companies = adapter.getAllOf("com.redis.om.spring.annotations.document.fixtures.Company",
        Company.class);
    assertAll( //
        () -> assertThat(companies).hasSize(2) //
    );
  }
  
  @Test
  void testGetAllOfWithRowsSet() {
    assertEquals(2, repository.count());
    Iterable<Company> companies = adapter.getAllOf("com.redis.om.spring.annotations.document.fixtures.Company",
        Company.class, 0, 1);
    assertAll( //
        () -> assertThat(companies).hasSize(1) //
    );
  }

  @Test
  void testGetAllKeys() {
    String keyspace = "com.redis.om.spring.annotations.document.fixtures.Company";
    assertEquals(2, repository.count());
    List<String> keys = adapter.getAllKeys(keyspace, Company.class);
    assertAll( //
        () -> assertThat(keys).hasSize(2), //
        () -> assertThat(keys).contains(String.format("%s:%s", keyspace, redis.getId())), //
        () -> assertThat(keys).contains(String.format("%s:%s", keyspace, microsoft.getId())) //
    );
  }
}<|MERGE_RESOLUTION|>--- conflicted
+++ resolved
@@ -1,9 +1,5 @@
 package com.redis.om.spring;
 
-<<<<<<< HEAD
-import com.redis.om.spring.annotations.document.fixtures.Company;
-import com.redis.om.spring.annotations.document.fixtures.CompanyRepository;
-=======
 import static org.assertj.core.api.Assertions.assertThat;
 import static org.junit.jupiter.api.Assertions.assertAll;
 import static org.junit.jupiter.api.Assertions.assertEquals;
@@ -12,24 +8,14 @@
 import java.util.List;
 import java.util.Set;
 
->>>>>>> 0e07bc38
 import org.junit.jupiter.api.BeforeEach;
 import org.junit.jupiter.api.Test;
 import org.springframework.beans.factory.annotation.Autowired;
 import org.springframework.data.geo.Point;
 
-<<<<<<< HEAD
-import java.time.LocalDate;
-import java.util.List;
-
-import static org.assertj.core.api.Assertions.assertThat;
-import static org.junit.jupiter.api.Assertions.assertAll;
-import static org.junit.jupiter.api.Assertions.assertEquals;
-=======
 import com.redis.om.spring.annotations.document.fixtures.Company;
 import com.redis.om.spring.annotations.document.fixtures.CompanyMeta;
 import com.redis.om.spring.annotations.document.fixtures.CompanyRepository;
->>>>>>> 0e07bc38
 
 class RedisJSONKeyValueAdapterTest extends AbstractBaseDocumentTest {
   @Autowired
@@ -44,13 +30,15 @@
   @BeforeEach
   void createData() {
     repository.deleteAll();
-    
-    redis = Company.of("RedisInc", 2011, LocalDate.of(2021, 5, 1), new Point(-122.066540, 37.377690), "stack@redis.com");
+
+    redis = Company.of("RedisInc", 2011, LocalDate.of(2021, 5, 1), new Point(-122.066540, 37.377690),
+        "stack@redis.com");
     redis.setMetaList(Set.of(CompanyMeta.of("Redis", 100, Set.of("RedisTag"))));
-    
-    microsoft = Company.of("Microsoft", 1975, LocalDate.of(2022, 8, 15), new Point(-122.124500, 47.640160), "research@microsoft.com");
+
+    microsoft = Company.of("Microsoft", 1975, LocalDate.of(2022, 8, 15), new Point(-122.124500, 47.640160),
+        "research@microsoft.com");
     microsoft.setMetaList(Set.of(CompanyMeta.of("MS", 50, Set.of("MsTag"))));
-    
+
     repository.saveAll(List.of(redis, microsoft));
   }
 
@@ -63,7 +51,7 @@
         () -> assertThat(companies).hasSize(2) //
     );
   }
-  
+
   @Test
   void testGetAllOfWithRowsSet() {
     assertEquals(2, repository.count());
