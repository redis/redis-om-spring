--- conflicted
+++ resolved
@@ -3,9 +3,5 @@
 public enum RediSearchQueryType {
   QUERY,
   AGGREGATION,
-<<<<<<< HEAD
-  TAGVALS,
-=======
   TAGVALS
->>>>>>> 90177e5f
 }