package com.redis.om.spring.vectorize;

import java.time.Duration;
import java.util.Arrays;
import java.util.Map;
import java.util.concurrent.ConcurrentHashMap;
import java.util.stream.Collectors;

import org.springframework.ai.azure.openai.AzureOpenAiEmbeddingModel;
import org.springframework.ai.azure.openai.AzureOpenAiEmbeddingOptions;
import org.springframework.ai.bedrock.cohere.BedrockCohereEmbeddingModel;
import org.springframework.ai.bedrock.cohere.api.CohereEmbeddingBedrockApi;
import org.springframework.ai.bedrock.titan.BedrockTitanEmbeddingModel;
import org.springframework.ai.bedrock.titan.api.TitanEmbeddingBedrockApi;
import org.springframework.ai.document.MetadataMode;
import org.springframework.ai.model.ModelOptionsUtils;
import org.springframework.ai.ollama.OllamaEmbeddingModel;
import org.springframework.ai.ollama.api.OllamaApi;
import org.springframework.ai.ollama.api.OllamaOptions;
import org.springframework.ai.openai.OpenAiEmbeddingModel;
import org.springframework.ai.openai.OpenAiEmbeddingOptions;
import org.springframework.ai.openai.api.OpenAiApi;
import org.springframework.ai.openai.api.OpenAiApi.EmbeddingModel;
import org.springframework.ai.retry.RetryUtils;
import org.springframework.ai.transformers.TransformersEmbeddingModel;
import org.springframework.ai.vertexai.embedding.VertexAiEmbeddingConnectionDetails;
import org.springframework.ai.vertexai.embedding.text.VertexAiTextEmbeddingModel;
import org.springframework.ai.vertexai.embedding.text.VertexAiTextEmbeddingOptions;
import org.springframework.http.client.SimpleClientHttpRequestFactory;
import org.springframework.util.StringUtils;
import org.springframework.web.client.ResponseErrorHandler;
import org.springframework.web.client.RestClient;
import org.springframework.web.reactive.function.client.WebClient;

import com.azure.ai.openai.OpenAIClient;
import com.azure.ai.openai.OpenAIClientBuilder;
import com.azure.core.credential.AzureKeyCredential;
import com.azure.identity.DefaultAzureCredentialBuilder;
import com.redis.om.spring.AIRedisOMProperties;
import com.redis.om.spring.annotations.Vectorize;

import io.micrometer.observation.ObservationRegistry;
import software.amazon.awssdk.auth.credentials.AwsBasicCredentials;
import software.amazon.awssdk.auth.credentials.AwsCredentials;
import software.amazon.awssdk.auth.credentials.StaticCredentialsProvider;

public class EmbeddingModelFactory {
  private final AIRedisOMProperties properties;
  private final SpringAiProperties springAiProperties;
  private final Map<String, Object> modelCache = new ConcurrentHashMap<>();

  private final RestClient.Builder restClientBuilder;
  private final WebClient.Builder webClientBuilder;
  private final ResponseErrorHandler responseErrorHandler;
  private final ObservationRegistry observationRegistry;

  public EmbeddingModelFactory(AIRedisOMProperties properties, SpringAiProperties springAiProperties,
      RestClient.Builder restClientBuilder, WebClient.Builder webClientBuilder,
      ResponseErrorHandler responseErrorHandler, ObservationRegistry observationRegistry) {
    this.properties = properties;
    this.springAiProperties = springAiProperties;
    this.restClientBuilder = restClientBuilder;
    this.webClientBuilder = webClientBuilder;
    this.responseErrorHandler = responseErrorHandler;
    this.observationRegistry = observationRegistry;
  }

  /**
   * Generates a cache key for a model based on its type and parameters
<<<<<<< HEAD
   * 
   * @param modelType The type of the model
   * @param params    Parameters that uniquely identify the model configuration
=======
   * @param modelType The type of the model
   * @param params Parameters that uniquely identify the model configuration
>>>>>>> 5982ac78
   * @return A string key for caching
   */
  private String generateCacheKey(String modelType, String... params) {
    StringBuilder keyBuilder = new StringBuilder(modelType);
    for (String param : params) {
      keyBuilder.append(":").append(param);
    }
    return keyBuilder.toString();
  }

  /**
   * Clears the model cache, forcing new models to be created on next request.
   * This can be useful when configuration changes or to free up resources.
   */
  public void clearCache() {
    modelCache.clear();
  }

  /**
   * Removes a specific model from the cache.
   *
   * @param modelType The type of the model (e.g., "openai", "transformers")
<<<<<<< HEAD
   * @param params    Parameters that were used to create the model
=======
   * @param params Parameters that were used to create the model
>>>>>>> 5982ac78
   * @return true if a model was removed, false otherwise
   */
  public boolean removeFromCache(String modelType, String... params) {
    String cacheKey = generateCacheKey(modelType, params);
    return modelCache.remove(cacheKey) != null;
  }

  /**
   * Returns the current number of models in the cache.
   *
   * @return The number of cached models
   */
  public int getCacheSize() {
    return modelCache.size();
  }

  public TransformersEmbeddingModel createTransformersEmbeddingModel(Vectorize vectorize) {
<<<<<<< HEAD
    String cacheKey = generateCacheKey("transformers", vectorize.transformersModel(), vectorize.transformersTokenizer(),
        vectorize.transformersResourceCacheConfiguration(), String.join(",", vectorize.transformersTokenizerOptions()));
=======
    String cacheKey = generateCacheKey("transformers",
            vectorize.transformersModel(),
            vectorize.transformersTokenizer(),
            vectorize.transformersResourceCacheConfiguration(),
            String.join(",", vectorize.transformersTokenizerOptions()));
>>>>>>> 5982ac78

    TransformersEmbeddingModel cachedModel = (TransformersEmbeddingModel) modelCache.get(cacheKey);

    if (cachedModel != null) {
      return cachedModel;
    }

    TransformersEmbeddingModel embeddingModel = new TransformersEmbeddingModel();

    if (!vectorize.transformersModel().isEmpty()) {
      embeddingModel.setModelResource(vectorize.transformersModel());
    }

    if (!vectorize.transformersTokenizer().isEmpty()) {
      embeddingModel.setTokenizerResource(vectorize.transformersTokenizer());
    }

    if (!vectorize.transformersResourceCacheConfiguration().isEmpty()) {
      embeddingModel.setResourceCacheDirectory(vectorize.transformersResourceCacheConfiguration());
    }

    if (vectorize.transformersTokenizerOptions().length > 0) {
      Map<String, String> options = Arrays.stream(vectorize.transformersTokenizerOptions()).map(entry -> entry.split(
          "=", 2)).collect(Collectors.toMap(kv -> kv[0], kv -> kv[1]));
      embeddingModel.setTokenizerOptions(options);
    }

    try {
      embeddingModel.afterPropertiesSet();
    } catch (Exception e) {
      throw new RuntimeException("Error initializing TransformersEmbeddingModel", e);
    }

    modelCache.put(cacheKey, embeddingModel);

    return embeddingModel;
  }

  public OpenAiEmbeddingModel createOpenAiEmbeddingModel(EmbeddingModel model) {
    return createOpenAiEmbeddingModel(model.value);
  }

  public OpenAiEmbeddingModel createOpenAiEmbeddingModel(String model) {
    String cacheKey = generateCacheKey("openai", model, properties.getOpenAi().getApiKey());
    OpenAiEmbeddingModel cachedModel = (OpenAiEmbeddingModel) modelCache.get(cacheKey);

    if (cachedModel != null) {
      return cachedModel;
    }

    String apiKey = properties.getOpenAi().getApiKey();
    if (!StringUtils.hasText(apiKey)) {
      apiKey = springAiProperties.getOpenai().getApiKey();
      properties.getOpenAi().setApiKey(apiKey);
    }

    SimpleClientHttpRequestFactory factory = new SimpleClientHttpRequestFactory();
    factory.setReadTimeout(Duration.ofSeconds(properties.getOpenAi().getResponseTimeOut()));

    OpenAiApi openAiApi = OpenAiApi.builder().apiKey(properties.getOpenAi().getApiKey()).restClientBuilder(RestClient
        .builder().requestFactory(factory)).build();

<<<<<<< HEAD
    OpenAiEmbeddingModel embeddingModel = new OpenAiEmbeddingModel(openAiApi, MetadataMode.EMBED, OpenAiEmbeddingOptions
        .builder().model(model).build(), RetryUtils.DEFAULT_RETRY_TEMPLATE);
=======
    OpenAiEmbeddingModel embeddingModel = new OpenAiEmbeddingModel(
            openAiApi,
            MetadataMode.EMBED,
            OpenAiEmbeddingOptions.builder()
                    .model(model)
                    .build(),
            RetryUtils.DEFAULT_RETRY_TEMPLATE
    );
>>>>>>> 5982ac78

    modelCache.put(cacheKey, embeddingModel);
    return embeddingModel;
  }

  private OpenAIClient getOpenAIClient() {
    OpenAIClientBuilder builder = new OpenAIClientBuilder();
    if (properties.getAzure().getEntraId().isEnabled()) {
      builder.credential(new DefaultAzureCredentialBuilder().tenantId(properties.getAzure().getEntraId().getTenantId())
          .build()).endpoint(properties.getAzure().getEntraId().getEndpoint());
    } else {
      builder.credential(new AzureKeyCredential(properties.getAzure().getOpenAi().getApiKey())).endpoint(properties
          .getAzure().getOpenAi().getEndpoint());
    }
    return builder.buildClient();
  }

  public AzureOpenAiEmbeddingModel createAzureOpenAiEmbeddingModel(String deploymentName) {
<<<<<<< HEAD
    String cacheKey = generateCacheKey("azure-openai", deploymentName, properties.getAzure().getOpenAi().getApiKey(),
        properties.getAzure().getOpenAi().getEndpoint(), String.valueOf(properties.getAzure().getEntraId()
            .isEnabled()));
=======
    String cacheKey = generateCacheKey("azure-openai",
            deploymentName,
            properties.getAzure().getOpenAi().getApiKey(),
            properties.getAzure().getOpenAi().getEndpoint(),
            String.valueOf(properties.getAzure().getEntraId().isEnabled()));
>>>>>>> 5982ac78

    AzureOpenAiEmbeddingModel cachedModel = (AzureOpenAiEmbeddingModel) modelCache.get(cacheKey);

    if (cachedModel != null) {
      return cachedModel;
    }

    String apiKey = properties.getAzure().getOpenAi().getApiKey();
    if (!StringUtils.hasText(apiKey)) {
      apiKey = springAiProperties.getAzure().getApiKey(); // Fallback to Spring AI property
      properties.getAzure().getOpenAi().setApiKey(apiKey);
    }

    String endpoint = properties.getAzure().getOpenAi().getEndpoint();
    if (!StringUtils.hasText(endpoint)) {
      endpoint = springAiProperties.getAzure().getEndpoint(); // Fallback to Spring AI property
      properties.getAzure().getOpenAi().setEndpoint(endpoint);
    }

    OpenAIClient openAIClient = getOpenAIClient();

    AzureOpenAiEmbeddingOptions options = AzureOpenAiEmbeddingOptions.builder().deploymentName(deploymentName).build();

    AzureOpenAiEmbeddingModel embeddingModel = new AzureOpenAiEmbeddingModel(openAIClient, MetadataMode.EMBED, options);

    modelCache.put(cacheKey, embeddingModel);

    return embeddingModel;
  }

  public VertexAiTextEmbeddingModel createVertexAiTextEmbeddingModel(String model) {
<<<<<<< HEAD
    String cacheKey = generateCacheKey("vertex-ai", model, properties.getVertexAi().getApiKey(), properties
        .getVertexAi().getEndpoint(), properties.getVertexAi().getProjectId(), properties.getVertexAi().getLocation());
=======
    String cacheKey = generateCacheKey("vertex-ai",
            model,
            properties.getVertexAi().getApiKey(),
            properties.getVertexAi().getEndpoint(),
            properties.getVertexAi().getProjectId(),
            properties.getVertexAi().getLocation());
>>>>>>> 5982ac78

    VertexAiTextEmbeddingModel cachedModel = (VertexAiTextEmbeddingModel) modelCache.get(cacheKey);

    if (cachedModel != null) {
      return cachedModel;
    }

    String apiKey = properties.getVertexAi().getApiKey();
    if (!StringUtils.hasText(apiKey)) {
      apiKey = springAiProperties.getVertexAi().getApiKey(); // Fallback to Spring AI property
      if (!StringUtils.hasText(apiKey)) {
        apiKey = System.getenv("VERTEX_AI_API_KEY"); // Fallback to environment variable

        if (!StringUtils.hasText(apiKey)) {
          apiKey = System.getProperty("SPRING_AI_VERTEX_AI_API_KEY"); // Fallback to system property
        }
      }
      properties.getVertexAi().setApiKey(apiKey);
    }

    String baseUrl = properties.getVertexAi().getEndpoint();
    if (!StringUtils.hasText(baseUrl)) {
      baseUrl = springAiProperties.getVertexAi().getEndpoint();
      properties.getVertexAi().setEndpoint(baseUrl);
    }

    String projectId = properties.getVertexAi().getProjectId();
    if (!StringUtils.hasText(projectId)) {
      projectId = springAiProperties.getVertexAi().getProjectId(); // Fallback to Spring AI property
      properties.getVertexAi().setProjectId(projectId);
    }

    String location = properties.getVertexAi().getLocation();
    if (!StringUtils.hasText(location)) {
      location = springAiProperties.getVertexAi().getLocation(); // Fallback to Spring AI property
      properties.getVertexAi().setLocation(location);
    }

    VertexAiEmbeddingConnectionDetails connectionDetails = VertexAiEmbeddingConnectionDetails.builder().projectId(
        properties.getVertexAi().getProjectId()).location(properties.getVertexAi().getLocation()).apiEndpoint(properties
            .getVertexAi().getEndpoint()).build();

    VertexAiTextEmbeddingOptions options = VertexAiTextEmbeddingOptions.builder().model(model).build();

    VertexAiTextEmbeddingModel embeddingModel = new VertexAiTextEmbeddingModel(connectionDetails, options);

    modelCache.put(cacheKey, embeddingModel);

    return embeddingModel;
  }

  public OllamaEmbeddingModel createOllamaEmbeddingModel(String model) {
<<<<<<< HEAD
    String cacheKey = generateCacheKey("ollama", model, properties.getOllama().getBaseUrl());
=======
    String cacheKey = generateCacheKey("ollama",
            model,
            properties.getOllama().getBaseUrl());
>>>>>>> 5982ac78

    OllamaEmbeddingModel cachedModel = (OllamaEmbeddingModel) modelCache.get(cacheKey);

    if (cachedModel != null) {
      return cachedModel;
    }

    OllamaApi api = OllamaApi.builder().baseUrl(properties.getOllama().getBaseUrl()).restClientBuilder(
        restClientBuilder).webClientBuilder(webClientBuilder).responseErrorHandler(responseErrorHandler).build();

    OllamaOptions options = OllamaOptions.builder().model(model).truncate(false).build();

<<<<<<< HEAD
    OllamaEmbeddingModel embeddingModel = OllamaEmbeddingModel.builder().ollamaApi(api).defaultOptions(options).build();
=======
    OllamaEmbeddingModel embeddingModel = OllamaEmbeddingModel.builder()
            .ollamaApi(api)
            .defaultOptions(options)
            .build();
>>>>>>> 5982ac78

    modelCache.put(cacheKey, embeddingModel);

    return embeddingModel;
  }

  private AwsCredentials getAwsCredentials() {
    String accessKey = properties.getAws().getAccessKey();
    if (!StringUtils.hasText(accessKey)) {
      accessKey = springAiProperties.getBedrock().getAws().getAccessKey(); // Fallback to Spring AI property
      properties.getAws().setAccessKey(accessKey);
    }

    String secretKet = properties.getAws().getSecretKey();
    if (!StringUtils.hasText(secretKet)) {
      secretKet = springAiProperties.getBedrock().getAws().getSecretKey(); // Fallback to Spring AI property
      properties.getAws().setSecretKey(secretKet);
    }

    String region = properties.getAws().getRegion();
    if (!StringUtils.hasText(region)) {
      region = springAiProperties.getBedrock().getAws().getRegion(); // Fallback to Spring AI property
      properties.getAws().setRegion(region);
    }

    return AwsBasicCredentials.create(properties.getAws().getAccessKey(), properties.getAws().getSecretKey());
  }

  public BedrockCohereEmbeddingModel createCohereEmbeddingModel(String model) {
<<<<<<< HEAD
    String cacheKey = generateCacheKey("bedrock-cohere", model, properties.getAws().getAccessKey(), properties.getAws()
        .getSecretKey(), properties.getAws().getRegion(), String.valueOf(properties.getAws().getBedrockCohere()
            .getResponseTimeOut()));
=======
    String cacheKey = generateCacheKey("bedrock-cohere",
            model,
            properties.getAws().getAccessKey(),
            properties.getAws().getSecretKey(),
            properties.getAws().getRegion(),
            String.valueOf(properties.getAws().getBedrockCohere().getResponseTimeOut()));
>>>>>>> 5982ac78

    BedrockCohereEmbeddingModel cachedModel = (BedrockCohereEmbeddingModel) modelCache.get(cacheKey);

    if (cachedModel != null) {
      return cachedModel;
    }

    String region = properties.getAws().getRegion();
    if (!StringUtils.hasText(region)) {
      region = springAiProperties.getBedrock().getAws().getRegion(); // Fallback to Spring AI property
      properties.getAws().setRegion(region);
    }

    var cohereEmbeddingApi = new CohereEmbeddingBedrockApi(model, StaticCredentialsProvider.create(getAwsCredentials()),
        properties.getAws().getRegion(), ModelOptionsUtils.OBJECT_MAPPER, Duration.ofMinutes(properties.getAws()
            .getBedrockCohere().getResponseTimeOut()));

    BedrockCohereEmbeddingModel embeddingModel = new BedrockCohereEmbeddingModel(cohereEmbeddingApi);

    modelCache.put(cacheKey, embeddingModel);

    return embeddingModel;
  }

  public BedrockTitanEmbeddingModel createTitanEmbeddingModel(String model) {
<<<<<<< HEAD
    String cacheKey = generateCacheKey("bedrock-titan", model, properties.getAws().getAccessKey(), properties.getAws()
        .getSecretKey(), properties.getAws().getRegion(), String.valueOf(properties.getAws().getBedrockTitan()
            .getResponseTimeOut()));
=======
    String cacheKey = generateCacheKey("bedrock-titan",
            model,
            properties.getAws().getAccessKey(),
            properties.getAws().getSecretKey(),
            properties.getAws().getRegion(),
            String.valueOf(properties.getAws().getBedrockTitan().getResponseTimeOut()));
>>>>>>> 5982ac78

    BedrockTitanEmbeddingModel cachedModel = (BedrockTitanEmbeddingModel) modelCache.get(cacheKey);

    if (cachedModel != null) {
      return cachedModel;
    }

    String region = properties.getAws().getRegion();
    if (!StringUtils.hasText(region)) {
      region = springAiProperties.getBedrock().getAws().getRegion(); // Fallback to Spring AI property
      properties.getAws().setRegion(region);
    }

    var titanEmbeddingApi = new TitanEmbeddingBedrockApi(model, StaticCredentialsProvider.create(getAwsCredentials()),
        properties.getAws().getRegion(), ModelOptionsUtils.OBJECT_MAPPER, Duration.ofMinutes(properties.getAws()
            .getBedrockTitan().getResponseTimeOut()));

    BedrockTitanEmbeddingModel embeddingModel = new BedrockTitanEmbeddingModel(titanEmbeddingApi, observationRegistry);

    modelCache.put(cacheKey, embeddingModel);

    return embeddingModel;
  }
}<|MERGE_RESOLUTION|>--- conflicted
+++ resolved
@@ -67,14 +67,8 @@
 
   /**
    * Generates a cache key for a model based on its type and parameters
-<<<<<<< HEAD
-   * 
-   * @param modelType The type of the model
-   * @param params    Parameters that uniquely identify the model configuration
-=======
    * @param modelType The type of the model
    * @param params Parameters that uniquely identify the model configuration
->>>>>>> 5982ac78
    * @return A string key for caching
    */
   private String generateCacheKey(String modelType, String... params) {
@@ -97,11 +91,7 @@
    * Removes a specific model from the cache.
    *
    * @param modelType The type of the model (e.g., "openai", "transformers")
-<<<<<<< HEAD
-   * @param params    Parameters that were used to create the model
-=======
    * @param params Parameters that were used to create the model
->>>>>>> 5982ac78
    * @return true if a model was removed, false otherwise
    */
   public boolean removeFromCache(String modelType, String... params) {
@@ -119,16 +109,12 @@
   }
 
   public TransformersEmbeddingModel createTransformersEmbeddingModel(Vectorize vectorize) {
-<<<<<<< HEAD
-    String cacheKey = generateCacheKey("transformers", vectorize.transformersModel(), vectorize.transformersTokenizer(),
-        vectorize.transformersResourceCacheConfiguration(), String.join(",", vectorize.transformersTokenizerOptions()));
-=======
     String cacheKey = generateCacheKey("transformers",
             vectorize.transformersModel(),
             vectorize.transformersTokenizer(),
             vectorize.transformersResourceCacheConfiguration(),
             String.join(",", vectorize.transformersTokenizerOptions()));
->>>>>>> 5982ac78
+
 
     TransformersEmbeddingModel cachedModel = (TransformersEmbeddingModel) modelCache.get(cacheKey);
 
@@ -190,11 +176,7 @@
 
     OpenAiApi openAiApi = OpenAiApi.builder().apiKey(properties.getOpenAi().getApiKey()).restClientBuilder(RestClient
         .builder().requestFactory(factory)).build();
-
-<<<<<<< HEAD
-    OpenAiEmbeddingModel embeddingModel = new OpenAiEmbeddingModel(openAiApi, MetadataMode.EMBED, OpenAiEmbeddingOptions
-        .builder().model(model).build(), RetryUtils.DEFAULT_RETRY_TEMPLATE);
-=======
+    
     OpenAiEmbeddingModel embeddingModel = new OpenAiEmbeddingModel(
             openAiApi,
             MetadataMode.EMBED,
@@ -203,7 +185,6 @@
                     .build(),
             RetryUtils.DEFAULT_RETRY_TEMPLATE
     );
->>>>>>> 5982ac78
 
     modelCache.put(cacheKey, embeddingModel);
     return embeddingModel;
@@ -222,17 +203,11 @@
   }
 
   public AzureOpenAiEmbeddingModel createAzureOpenAiEmbeddingModel(String deploymentName) {
-<<<<<<< HEAD
-    String cacheKey = generateCacheKey("azure-openai", deploymentName, properties.getAzure().getOpenAi().getApiKey(),
-        properties.getAzure().getOpenAi().getEndpoint(), String.valueOf(properties.getAzure().getEntraId()
-            .isEnabled()));
-=======
     String cacheKey = generateCacheKey("azure-openai",
             deploymentName,
             properties.getAzure().getOpenAi().getApiKey(),
             properties.getAzure().getOpenAi().getEndpoint(),
             String.valueOf(properties.getAzure().getEntraId().isEnabled()));
->>>>>>> 5982ac78
 
     AzureOpenAiEmbeddingModel cachedModel = (AzureOpenAiEmbeddingModel) modelCache.get(cacheKey);
 
@@ -264,17 +239,12 @@
   }
 
   public VertexAiTextEmbeddingModel createVertexAiTextEmbeddingModel(String model) {
-<<<<<<< HEAD
-    String cacheKey = generateCacheKey("vertex-ai", model, properties.getVertexAi().getApiKey(), properties
-        .getVertexAi().getEndpoint(), properties.getVertexAi().getProjectId(), properties.getVertexAi().getLocation());
-=======
     String cacheKey = generateCacheKey("vertex-ai",
             model,
             properties.getVertexAi().getApiKey(),
             properties.getVertexAi().getEndpoint(),
             properties.getVertexAi().getProjectId(),
             properties.getVertexAi().getLocation());
->>>>>>> 5982ac78
 
     VertexAiTextEmbeddingModel cachedModel = (VertexAiTextEmbeddingModel) modelCache.get(cacheKey);
 
@@ -327,13 +297,9 @@
   }
 
   public OllamaEmbeddingModel createOllamaEmbeddingModel(String model) {
-<<<<<<< HEAD
-    String cacheKey = generateCacheKey("ollama", model, properties.getOllama().getBaseUrl());
-=======
     String cacheKey = generateCacheKey("ollama",
             model,
             properties.getOllama().getBaseUrl());
->>>>>>> 5982ac78
 
     OllamaEmbeddingModel cachedModel = (OllamaEmbeddingModel) modelCache.get(cacheKey);
 
@@ -345,15 +311,11 @@
         restClientBuilder).webClientBuilder(webClientBuilder).responseErrorHandler(responseErrorHandler).build();
 
     OllamaOptions options = OllamaOptions.builder().model(model).truncate(false).build();
-
-<<<<<<< HEAD
-    OllamaEmbeddingModel embeddingModel = OllamaEmbeddingModel.builder().ollamaApi(api).defaultOptions(options).build();
-=======
+    
     OllamaEmbeddingModel embeddingModel = OllamaEmbeddingModel.builder()
             .ollamaApi(api)
             .defaultOptions(options)
             .build();
->>>>>>> 5982ac78
 
     modelCache.put(cacheKey, embeddingModel);
 
@@ -383,18 +345,12 @@
   }
 
   public BedrockCohereEmbeddingModel createCohereEmbeddingModel(String model) {
-<<<<<<< HEAD
-    String cacheKey = generateCacheKey("bedrock-cohere", model, properties.getAws().getAccessKey(), properties.getAws()
-        .getSecretKey(), properties.getAws().getRegion(), String.valueOf(properties.getAws().getBedrockCohere()
-            .getResponseTimeOut()));
-=======
     String cacheKey = generateCacheKey("bedrock-cohere",
             model,
             properties.getAws().getAccessKey(),
             properties.getAws().getSecretKey(),
             properties.getAws().getRegion(),
             String.valueOf(properties.getAws().getBedrockCohere().getResponseTimeOut()));
->>>>>>> 5982ac78
 
     BedrockCohereEmbeddingModel cachedModel = (BedrockCohereEmbeddingModel) modelCache.get(cacheKey);
 
@@ -420,18 +376,12 @@
   }
 
   public BedrockTitanEmbeddingModel createTitanEmbeddingModel(String model) {
-<<<<<<< HEAD
-    String cacheKey = generateCacheKey("bedrock-titan", model, properties.getAws().getAccessKey(), properties.getAws()
-        .getSecretKey(), properties.getAws().getRegion(), String.valueOf(properties.getAws().getBedrockTitan()
-            .getResponseTimeOut()));
-=======
     String cacheKey = generateCacheKey("bedrock-titan",
             model,
             properties.getAws().getAccessKey(),
             properties.getAws().getSecretKey(),
             properties.getAws().getRegion(),
             String.valueOf(properties.getAws().getBedrockTitan().getResponseTimeOut()));
->>>>>>> 5982ac78
 
     BedrockTitanEmbeddingModel cachedModel = (BedrockTitanEmbeddingModel) modelCache.get(cacheKey);
 
