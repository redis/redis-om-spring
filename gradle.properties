--- conflicted
+++ resolved
@@ -18,14 +18,9 @@
 gsonVersion                  = 2.10.1
 djlStarterVersion            = 0.26
 djlVersion                   = 0.30.0
-<<<<<<< HEAD
 springAiVersion              = 1.0.1
-azureIdentityVersion         = 1.15.4
-=======
-springAiVersion              = 1.0.0
 azureIdentityVersion         = 1.15.4
 
 lettuceCoreVersion           = 6.7.1.RELEASE
 lettucemodVersion            = 4.2.1
-globVersion                  = 0.9.0
->>>>>>> b718ae46
+globVersion                  = 0.9.0